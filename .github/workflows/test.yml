--- conflicted
+++ resolved
@@ -16,11 +16,7 @@
     - name: Set up Python
       uses: actions/setup-python@v4
       with:
-<<<<<<< HEAD
-        python-version: 3.x
-=======
         python-version: '3.8'
->>>>>>> dfb3476e
 
     - name: Install dependencies
       run: pip install .[dev]
