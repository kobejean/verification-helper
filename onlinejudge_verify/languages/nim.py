# Python Version: 3.x
import functools
import pathlib
import re
import subprocess
from logging import getLogger
from typing import *

from onlinejudge_verify.config import get_config
from onlinejudge_verify.languages.models import Language, LanguageEnvironment

logger = getLogger(__name__)


class NimLanguageEnvironment(LanguageEnvironment):
    compile_to: str
    NIMFLAGS: List[str]

    def __init__(self, *, compile_to: str, NIMFLAGS: List[str]):
        self.compile_to = compile_to
        self.NIMFLAGS = NIMFLAGS

    def compile(self, path: pathlib.Path, *, basedir: pathlib.Path, tempdir: pathlib.Path) -> None:
        command = ["nim", self.compile_to, "-p:.", f"-o:{str(tempdir /'a.out')}", f"--nimcache:{str(tempdir)}"] + self.NIMFLAGS + [str(path)]
        logger.info('$ %s', ' '.join(command))
        subprocess.check_call(command)

    def get_execute_command(self, path: pathlib.Path, *, basedir: pathlib.Path, tempdir: pathlib.Path) -> List[str]:
        return [str(tempdir / "a.out")]


@functools.lru_cache(maxsize=None)
def _list_direct_dependencies(path: pathlib.Path, *, basedir: pathlib.Path) -> List[pathlib.Path]:
    dependencies = [path.resolve()]
    with (basedir / path).open() as fh:
        for line in fh:
            m = re.match(r'''^\s*include\s*"(.*)"''', line)
            if m:
                included = pathlib.Path(m.group(1))
                if included.exists():
                    dependencies.append(included.resolve())
    return dependencies


class NimLanguage(Language):
    config: Dict[str, Any]

    def __init__(self, *, config: Optional[Dict[str, Any]] = None):
        if config is None:
            self.config = get_config().get('languages', {}).get('nim', {})
        else:
            self.config = config

    def list_dependencies(self, path: pathlib.Path, *, basedir: pathlib.Path) -> List[pathlib.Path]:
<<<<<<< HEAD
        dependencies = []
        visited: Set[pathlib.Path] = set()
        stk = [path.resolve()]
        while stk:
            path = stk.pop()
            if path in visited:
                continue
            visited.add(path)
            for child in _list_direct_dependencies(path, basedir=basedir):
                dependencies.append(child)
                stk.append(child)
        return list(set(dependencies))
=======
        def _resolve_dependencies(path: pathlib.Path, deps: Set[pathlib.Path]) -> None:
            if path in deps:
                return
            deps.add(path)
            p = basedir.joinpath(path)
            a: List[str] = []
            with p.open(mode='r') as f:
                for line in f:
                    line = line.strip()
                    if line.startswith('include'):
                        a += line[7:].strip().split(',')
                    elif line.startswith('import'):
                        line = line[6:]
                        i = line.find(' except ')
                        if i >= 0:
                            line = line[:i]
                        a += line.split(',')
                    elif line.startswith('from'):
                        i = line.find(' import ')
                        if i >= 0:
                            a += line[4:i-1].strip()
            for p in set(a):
                p = p.strip()
                if p.startswith("\""):
                    p = p[1:len(p)-1]
                else:
                    p += ".nim"
                p = pathlib.Path(p)
                if p.exists():
                    _resolve_dependencies(p, res)

        res: Set[pathlib.Path] = set()
        _resolve_dependencies(path, res)
        return list(res)
>>>>>>> 8cf85f73

    def bundle(self, path: pathlib.Path, *, basedir: pathlib.Path) -> bytes:
        raise NotImplementedError

    def is_verification_file(self, path: pathlib.Path, *, basedir: pathlib.Path) -> bool:
        return path.name.endswith("_test.nim")

    def list_environments(self, path: pathlib.Path, *, basedir: pathlib.Path) -> List[NimLanguageEnvironment]:
        default_compile_to = 'cpp'
        default_NIMFLAGS = ['-d:release', '--opt:speed']
        envs = []
        if 'environments' not in self.config:
            envs.append(NimLanguageEnvironment(compile_to=default_compile_to, NIMFLAGS=default_NIMFLAGS))
        else:
            for env in self.config['environments']:
                compile_to = env.get('compile_to', default_compile_to)
                NIMFLAGS: List[str] = env.get('NIMFLAGS', default_NIMFLAGS)
                if not isinstance(NIMFLAGS, list):
                    raise RuntimeError('NIMFLAGS must ba a list')
                envs.append(NimLanguageEnvironment(compile_to=compile_to, NIMFLAGS=NIMFLAGS))
        return envs<|MERGE_RESOLUTION|>--- conflicted
+++ resolved
@@ -1,7 +1,6 @@
 # Python Version: 3.x
 import functools
 import pathlib
-import re
 import subprocess
 from logging import getLogger
 from typing import *
@@ -31,15 +30,33 @@
 
 @functools.lru_cache(maxsize=None)
 def _list_direct_dependencies(path: pathlib.Path, *, basedir: pathlib.Path) -> List[pathlib.Path]:
-    dependencies = [path.resolve()]
+    items: List[str] = []
     with (basedir / path).open() as fh:
         for line in fh:
-            m = re.match(r'''^\s*include\s*"(.*)"''', line)
-            if m:
-                included = pathlib.Path(m.group(1))
-                if included.exists():
-                    dependencies.append(included.resolve())
-    return dependencies
+            line = line.strip()
+            if line.startswith('include'):
+                items += line[7:].strip().split(',')
+            elif line.startswith('import'):
+                line = line[6:]
+                i = line.find(' except ')
+                if i >= 0:
+                    line = line[:i]
+                items += line.split(',')
+            elif line.startswith('from'):
+                i = line.find(' import ')
+                if i >= 0:
+                    items += line[4:i - 1]
+    dependencies = [path.resolve()]
+    for item in items:
+        item = item.strip()
+        if item.startswith("\""):
+            item = item[1:len(item) - 1]
+        else:
+            item += ".nim"
+        item_ = pathlib.Path(path)
+        if item_.exists():
+            dependencies.append(item_)
+    return list(set(dependencies))
 
 
 class NimLanguage(Language):
@@ -52,7 +69,6 @@
             self.config = config
 
     def list_dependencies(self, path: pathlib.Path, *, basedir: pathlib.Path) -> List[pathlib.Path]:
-<<<<<<< HEAD
         dependencies = []
         visited: Set[pathlib.Path] = set()
         stk = [path.resolve()]
@@ -65,42 +81,6 @@
                 dependencies.append(child)
                 stk.append(child)
         return list(set(dependencies))
-=======
-        def _resolve_dependencies(path: pathlib.Path, deps: Set[pathlib.Path]) -> None:
-            if path in deps:
-                return
-            deps.add(path)
-            p = basedir.joinpath(path)
-            a: List[str] = []
-            with p.open(mode='r') as f:
-                for line in f:
-                    line = line.strip()
-                    if line.startswith('include'):
-                        a += line[7:].strip().split(',')
-                    elif line.startswith('import'):
-                        line = line[6:]
-                        i = line.find(' except ')
-                        if i >= 0:
-                            line = line[:i]
-                        a += line.split(',')
-                    elif line.startswith('from'):
-                        i = line.find(' import ')
-                        if i >= 0:
-                            a += line[4:i-1].strip()
-            for p in set(a):
-                p = p.strip()
-                if p.startswith("\""):
-                    p = p[1:len(p)-1]
-                else:
-                    p += ".nim"
-                p = pathlib.Path(p)
-                if p.exists():
-                    _resolve_dependencies(p, res)
-
-        res: Set[pathlib.Path] = set()
-        _resolve_dependencies(path, res)
-        return list(res)
->>>>>>> 8cf85f73
 
     def bundle(self, path: pathlib.Path, *, basedir: pathlib.Path) -> bytes:
         raise NotImplementedError
