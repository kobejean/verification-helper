--- conflicted
+++ resolved
@@ -1,28 +1,3 @@
-<<<<<<< HEAD
-import pathlib
-from typing import *
-
-import toml
-from onlinejudge_verify.languages.base import Language
-from onlinejudge_verify.languages.cplusplus import CPlusPlusLanguage
-from onlinejudge_verify.languages.csharpscript import CSharpScriptLanguage
-from onlinejudge_verify.languages.other import OtherLanguage
-
-_dict: Dict[str, Language] = {}
-
-_dict['.cpp'] = CPlusPlusLanguage()
-_dict['.hpp'] = _dict['.cpp']
-_dict['.csx'] = CSharpScriptLanguage()
-
-config_path = pathlib.Path('.verify-helper/config.toml')
-if config_path.exists():
-    for ext, config in toml.load(str(config_path)).get('languages', {}).items():
-        _dict['.' + ext] = OtherLanguage(config=config)
-
-
-def get(path: pathlib.Path) -> Optional[Language]:
-    return _dict.get(path.suffix)
-=======
 import pathlib
 from typing import *
 
@@ -43,5 +18,4 @@
 
 
 def get(path: pathlib.Path) -> Optional[Language]:
-    return _dict.get(path.suffix)
->>>>>>> 327ca1b9
+    return _dict.get(path.suffix)