--- conflicted
+++ resolved
@@ -83,13 +83,9 @@
                 command += ['--judge-command', shlex.quote(str(directory / 'checker.out'))]
 
             if 'ERROR' in macros:
-<<<<<<< HEAD
-                command += ['-e', shlex.quote(macros['ERROR'])]
+                command += ['-e', shlex.split(macros['ERROR'])[0]]
             if jobs != 1:
                 command += ['-j', str(jobs)]
-=======
-                command += ['-e', shlex.split(macros['ERROR'])[0]]
->>>>>>> 22f22353
             exec_command(command)
             verified = True
 
